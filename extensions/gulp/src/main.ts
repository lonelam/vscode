--- conflicted
+++ resolved
@@ -120,11 +120,7 @@
 		let gulpCommand: string;
 		let platform = process.platform;
 		if (platform === 'win32' && await exists(path.join(rootPath!, 'node_modules', '.bin', 'gulp.cmd'))) {
-<<<<<<< HEAD
-			const globalGulp = '"' + path.join(process.env.APPDATA ? process.env.APPDATA : '', 'npm - Copy', 'gulp.cmd') + '"';
-=======
-			const globalGulp = path.join(process.env.APPDATA ? process.env.APPDATA : '', 'npm', 'gulp.cmd');
->>>>>>> 6f11645e
+			const globalGulp = '"' + path.join(process.env.APPDATA ? process.env.APPDATA : '', 'npm', 'gulp.cmd') + '"';
 			if (await exists(globalGulp)) {
 				gulpCommand = globalGulp;
 			} else {
