{
  "name": "vscode-reh",
  "version": "0.0.0",
  "dependencies": {
    "applicationinsights": "1.0.8",
    "getmac": "1.4.1",
    "graceful-fs": "4.1.11",
    "http-proxy-agent": "^2.1.0",
    "https-proxy-agent": "^2.2.1",
    "iconv-lite": "0.5.0",
    "jschardet": "1.6.0",
    "keytar": "^4.11.0",
    "minimist": "1.2.0",
    "native-watchdog": "1.0.0",
<<<<<<< HEAD
    "node-pty": "^0.9.0-beta19",
=======
    "node-pty": "0.9.0-beta19",
>>>>>>> a33a5839
    "nsfw": "1.2.5",
    "onigasm-umd": "^2.2.2",
    "semver": "^5.5.0",
    "spdlog": "^0.9.0",
    "vscode-chokidar": "2.1.7",
    "vscode-proxy-agent": "0.4.0",
    "vscode-ripgrep": "^1.3.1",
    "vscode-textmate": "microsoft/vscode-textmate#update_oniguruma",
    "xterm": "3.15.0-beta71",
    "xterm-addon-search": "0.2.0-beta2",
    "xterm-addon-web-links": "0.1.0-beta10",
    "yauzl": "^2.9.2",
    "yazl": "^2.4.3"
  },
  "optionalDependencies": {
    "vscode-windows-ca-certs": "0.1.0",
    "vscode-windows-registry": "1.0.1"
  }
}<|MERGE_RESOLUTION|>--- conflicted
+++ resolved
@@ -12,11 +12,7 @@
     "keytar": "^4.11.0",
     "minimist": "1.2.0",
     "native-watchdog": "1.0.0",
-<<<<<<< HEAD
-    "node-pty": "^0.9.0-beta19",
-=======
     "node-pty": "0.9.0-beta19",
->>>>>>> a33a5839
     "nsfw": "1.2.5",
     "onigasm-umd": "^2.2.2",
     "semver": "^5.5.0",
