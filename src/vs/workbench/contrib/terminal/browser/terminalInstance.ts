--- conflicted
+++ resolved
@@ -564,18 +564,12 @@
 			// Attach the xterm object to the DOM, exposing it to the smoke tests
 			this._wrapperElement.xterm = this._xterm;
 
-<<<<<<< HEAD
-			this._xterm.open(this._xtermElement);
+			xterm.open(this._xtermElement);
 			this._terminalInstanceService.getXtermWebglConstructor().then(Addon => {
-				this._xterm.loadAddon(new Addon());
+				xterm.loadAddon(new Addon());
 			});
-			this._xterm.textarea.addEventListener('focus', () => this._onFocus.fire(this));
-			this._xterm.attachCustomKeyEventHandler((event: KeyboardEvent): boolean => {
-=======
-			xterm.open(this._xtermElement);
 			xterm.textarea.addEventListener('focus', () => this._onFocus.fire(this));
 			xterm.attachCustomKeyEventHandler((event: KeyboardEvent): boolean => {
->>>>>>> b72129dc
 				// Disable all input if the terminal is exiting
 				if (this._isExiting) {
 					return false;
